--- conflicted
+++ resolved
@@ -4,15 +4,12 @@
 # Install R to use rpy2 for access to R packages
 RUN apt-get update && apt-get -y install r-base
 
-<<<<<<< HEAD
-=======
 RUN apt-get update && apt-get -y install curl
 RUN curl -sL https://deb.nodesource.com/setup_8.x | bash \
   && apt-get install nodejs
 
 # Install dependencies
 COPY requirements.txt /app/
->>>>>>> 99ebf771
 WORKDIR /app/
 
 # Install dependencies
